name: spopt
channels:
  - conda-forge
dependencies: 
  - python=3.9
  - descartes
  - geopandas>=0.7.0
  - libpysal
  - matplotlib
  - networkx
  - numpy>=1.3
  - pandas>=1
  - pulp
<<<<<<< HEAD
  - scikit-learn>=0.22
  - scipy>=1.0
=======
  - coverage
  - coveralls
  - descartes
  - mapclassify
  - jupyterlab
  - watermark
>>>>>>> 9da7a03c
<|MERGE_RESOLUTION|>--- conflicted
+++ resolved
@@ -11,14 +11,11 @@
   - numpy>=1.3
   - pandas>=1
   - pulp
-<<<<<<< HEAD
   - scikit-learn>=0.22
   - scipy>=1.0
-=======
   - coverage
   - coveralls
   - descartes
   - mapclassify
   - jupyterlab
-  - watermark
->>>>>>> 9da7a03c
+  - watermark