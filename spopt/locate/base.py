--- conflicted
+++ resolved
@@ -233,15 +233,11 @@
 
     @staticmethod
     def add_client_assign_integer_variable(
-<<<<<<< HEAD
         obj: T_FacModel,
-        range_client,
-        range_facility,
-        var_name,
+        range_client: range,
+        range_facility: range,
+        var_name: str,
         lp_category=pulp.LpInteger,
-=======
-        obj: T_FacModel, range_client: range, range_facility: range, var_name: str
->>>>>>> ecfe2cc9
     ) -> None:
         """Client assignment integer decision variables (used for allocation).
 
@@ -255,14 +251,10 @@
         range_facility: range
             The range of facility points.
         var_name: str
-<<<<<<< HEAD
-            formatted string
-            client assigning variable name
+            A formatted string for the  client assignment variable name.
         lp_category: pulp.LpVariable parameter
-            The category this variable is in, pulp.LpInteger or pulp.LpContinuous
-=======
-            A formatted string for the  client assignment variable name.
->>>>>>> ecfe2cc9
+            The category this variable is in,
+            ``pulp.LpInteger`` or ``pulp.LpContinuous``.
 
         Returns
         -------
