--- conflicted
+++ resolved
@@ -546,14 +546,9 @@
 
 class KNearestPMedian(PMedian):
     r"""
-<<<<<<< HEAD
     Implement the P-Median Model with Near-Far Cost Allocation and solve it. 
     The model is adapted from :cite:`richard_2018`, and can be formulated as:
-=======
-    Implement the P-Median Model with Near-Far Cost Allocation and solve it.
-    The model is adapted from :cite:`richard_2018`, can be formulated as:
->>>>>>> 8800d2f6
-
+    
     .. math::
 
        \begin{array}{lllll}
