--- conflicted
+++ resolved
@@ -6,14 +6,9 @@
 
 
 class RegionMixin(object):
-<<<<<<< HEAD
     """Mixin class for all region solvers."""
-    _solver_type = 'regionalizer'
-=======
-    """Mixin class for all region solvers"""
 
     _solver_type = "regionalizer"
->>>>>>> 19930833
 
     def solve_assign(self, X, adjacency):
         """
@@ -272,11 +267,6 @@
     neighboring = False
     for member in region:
         if area in w[member]:
-<<<<<<< HEAD
             neighboring = True
             return neighboring
-    return neighboring
-=======
-            return True
-    return False
->>>>>>> 19930833
+    return neighboring